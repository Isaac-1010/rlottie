--- conflicted
+++ resolved
@@ -376,11 +376,8 @@
     return false;
 }
 
-<<<<<<< HEAD
+
 bool renderer::CompLayer::resolveKeyPath(LOTKeyPath &keyPath, uint32_t depth,
-=======
-bool renderer::TextLayer::resolveKeyPath(LOTKeyPath &keyPath, uint depth,
-                                         LOTVariant &value)
 {
     if (renderer::Layer::resolveKeyPath(keyPath, depth, value)) {
         if (keyPath.propagate(name(), depth)) {
@@ -392,21 +389,6 @@
     return false;
 }
 
-bool renderer::CompLayer::resolveKeyPath(LOTKeyPath &keyPath, uint depth,
->>>>>>> f6d1bb1a
-                                         LOTVariant &value)
-{
-    if (renderer::Layer::resolveKeyPath(keyPath, depth, value)) {
-        if (keyPath.propagate(name(), depth)) {
-            uint32_t newDepth = keyPath.nextDepth(name(), depth);
-            for (const auto &layer : mLayers) {
-                layer->resolveKeyPath(keyPath, newDepth, value);
-            }
-        }
-        return true;
-    }
-    return false;
-}
 
 void renderer::Layer::update(int frameNumber, const VMatrix &parentMatrix,
                              float parentAlpha)
@@ -884,7 +866,6 @@
     return {mDrawableList.data(), mDrawableList.size()};
 }
 
-<<<<<<< HEAD
 void renderer::ShapeLayer::render(VPainter *painter, const VRle &inheritMask,
                                  const VRle &matteRle, SurfaceCache &cache)
 {
@@ -905,9 +886,7 @@
         cache.release_surface(srcBitmap);
     }
 }
-
-bool renderer::Group::resolveKeyPath(LOTKeyPath &keyPath, uint32_t depth,
-=======
+                                         
 renderer::TextLayer::TextLayer(model::Layer *layerData, VArenaAlloc *allocator)
     : renderer::Layer(layerData),
       mRoot(allocator->make<renderer::Group>(nullptr, allocator))
@@ -988,9 +967,7 @@
     return {mDrawableList.data(), mDrawableList.size()};
 }
 
-bool renderer::Group::resolveKeyPath(LOTKeyPath &keyPath, uint depth,
->>>>>>> f6d1bb1a
-                                     LOTVariant &value)
+bool renderer::Group::resolveKeyPath(LOTKeyPath &keyPath, uint32_t depth, LOTVariant &value)
 {
     if (!keyPath.skip(name())) {
         if (!keyPath.matches(mModel.name(), depth)) {
@@ -1013,6 +990,7 @@
     }
     return true;
 }
+                                         
 
 bool renderer::Fill::resolveKeyPath(LOTKeyPath &keyPath, uint32_t depth,
                                     LOTVariant &value)
